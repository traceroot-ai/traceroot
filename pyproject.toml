[build-system]
requires = ["setuptools>=65.0", "wheel"]
build-backend = "setuptools.build_meta"

[project]
name = "traceroot-framework"
version = "0.0.1"
description = "TraceRoot - Comprehensive AI-powered tracing, monitoring and REST API solution"
readme = "README.md"
requires-python = ">=3.10"
license = {text = "Apache-2.0"}
authors = [
    {name = "Zecheng Zhang"},
    {name = "Xinwei He"},
]
keywords = [
    "opentelemetry",
    "agents",
    "dev",
    "del-tools",
    "artificial-intelligence",
    "tracing",
    "logging",
    "debugging",
    "rest-api",
    "multi-agent-systems",
    "coding",
    "debugging-assistant",
]
classifiers = [
    "Development Status :: 3 - Alpha",
    "Intended Audience :: Developers",
    "License :: OSI Approved :: MIT License",
    "Programming Language :: Python :: 3",
    "Programming Language :: Python :: 3.8",
    "Programming Language :: Python :: 3.9",
    "Programming Language :: Python :: 3.10",
    "Programming Language :: Python :: 3.11",
    "Programming Language :: Python :: 3.12",
    "Topic :: Software Development :: Libraries :: Python Modules",
    "Topic :: System :: Logging",
    "Topic :: System :: Monitoring",
    "Topic :: Internet :: WWW/HTTP :: HTTP Servers",
]
dependencies = [
    "fastapi==0.116.1",
    "uvicorn==0.35.0",
    "httpx==0.28.1",
    "pyjwt==2.10.1",
    "cryptography==45.0.5",
    "python-jose[cryptography]==3.5.0",
    "python-multipart==0.0.20",
    "requests==2.32.4",
    "openai==1.99.2",
    "pymongo==4.13.2",
    "boto3==1.39.11",
<<<<<<< HEAD
    "numpy==2.2.0",
=======
    "numpy==1.26.4",
>>>>>>> e04bc618
    "asgiref==3.9.1",
    "slowapi==0.1.9",
    "aiocache==0.12.3",
    "PyGithub==2.6.1",
    "pydantic==2.11.7",
    "python-dotenv==1.1.1",
    "pydantic-settings==2.10.1",
    "dotenv==0.9.9",
    "traceroot==0.0.4a9",
    "aiosqlite==0.21.0",
    "stripe==12.3.0",
    "docstring_parser==0.17.0",
    "autumn-py==2.2.2",
    "aiohttp==3.12.15",
]

[project.optional-dependencies]
dev = [
    "pytest==8.4.1",
    "pytest-asyncio==1.1.0",
    "black==25.1.0",
    "flake8==7.3.0",
    "ruff==0.12.4",
    "mypy==1.17.0",
    "pre-commit==4.2.0",
]

all = [
    "fastapi==0.116.1",
    "uvicorn==0.35.0",
    "httpx==0.28.1",
    "pyjwt==2.10.1",
    "cryptography==45.0.5",
    "python-jose[cryptography]==3.5.0",
    "python-multipart==0.0.20",
    "requests==2.32.4",
    "openai==1.99.2",
    "pymongo==4.13.2",
    "boto3==1.39.11",
<<<<<<< HEAD
    "numpy==2.2.0",
=======
    "numpy==1.26.4",
>>>>>>> e04bc618
    "asgiref==3.9.1",
    "slowapi==0.1.9",
    "aiocache==0.12.3",
    "PyGithub==2.6.1",
    "pydantic==2.11.7",
    "python-dotenv==1.1.1",
    "pydantic-settings==2.10.1",
    "dotenv==0.9.9",
    "traceroot==0.0.4a9",
    "aiosqlite==0.21.0",
    "stripe==12.3.0",
    "docstring_parser==0.17.0",
    "pytest==8.4.1",
    "pytest-asyncio==1.1.0",
    "black==25.1.0",
    "flake8==7.3.0",
    "ruff==0.12.4",
    "mypy==1.17.0",
    "pre-commit==4.2.0",
    "aiohttp==3.12.15",
]

[project.urls]
Homepage = "https://github.com/traceroot-ai/traceroot"
Documentation = "https://github.com/traceroot-ai/traceroot#readme"
Repository = "https://github.com/traceroot-ai/traceroot"
"Bug Reports" = "https://github.com/traceroot-ai/traceroot/issues"

[project.scripts]
traceroot-api = "rest.main:main"

[tool.setuptools]
include-package-data = true

[tool.setuptools.packages.find]
include = ["rest*", "test*", "ui*"]<|MERGE_RESOLUTION|>--- conflicted
+++ resolved
@@ -54,11 +54,7 @@
     "openai==1.99.2",
     "pymongo==4.13.2",
     "boto3==1.39.11",
-<<<<<<< HEAD
     "numpy==2.2.0",
-=======
-    "numpy==1.26.4",
->>>>>>> e04bc618
     "asgiref==3.9.1",
     "slowapi==0.1.9",
     "aiocache==0.12.3",
@@ -98,11 +94,7 @@
     "openai==1.99.2",
     "pymongo==4.13.2",
     "boto3==1.39.11",
-<<<<<<< HEAD
     "numpy==2.2.0",
-=======
-    "numpy==1.26.4",
->>>>>>> e04bc618
     "asgiref==3.9.1",
     "slowapi==0.1.9",
     "aiocache==0.12.3",

<<<<<<< HEAD
'use client';

import React, { useState, useEffect } from 'react';
import { useRouter } from 'next/navigation';
=======
"use client";

import React, { useState, useEffect } from "react";
import { useRouter } from "next/navigation";
>>>>>>> 967bd8d3
import {
  FaCreditCard,
  FaHistory,
  FaCrown,
  FaRobot,
  FaChartLine,
<<<<<<< HEAD
} from 'react-icons/fa';
import { useUser } from '../../hooks/useUser';
// NOTE: This hook is only used in the prod component below.
// In local mode we never render that component, so no Autumn calls are made.
import { useCustomer } from 'autumn-js/react';
import { toast } from 'react-hot-toast';
=======
} from "react-icons/fa";
import { useUser } from "../../hooks/useUser";
import { useCustomer } from "autumn-js/react";
import { toast } from "react-hot-toast";
>>>>>>> 967bd8d3
import {
  Card,
  CardHeader,
  CardTitle,
  CardDescription,
  CardContent,
<<<<<<< HEAD
} from '@/components/ui/card';
import { Button } from '@/components/ui/button';
=======
} from "@/components/ui/card";
import { Button } from "@/components/ui/button";
>>>>>>> 967bd8d3

const IS_LOCAL = process.env.NEXT_PUBLIC_LOCAL_MODE === 'true';
/**
 * Wrapper: choose Local mock (no Autumn) vs Prod (Autumn).
 */
export default function SettingsPage() {
  return IS_LOCAL ? <LocalSettingsPage /> : <SettingsWithAutumn />;
}

/**
 * LOCAL MODE: Safe mock UI without Autumn hooks or API calls.
 * Keeps the layout consistent so the page works offline/without secrets.
 */
function LocalSettingsPage() {
  const router = useRouter();

  const formatNumber = (n: number) => new Intl.NumberFormat('en-US').format(n);

  // Example mock stats; adjust as desired for local dev
  const tokenUsage = {
    limit: 1_000_000,
    usage: 120_000,
    remaining: 880_000,
    percentage: 12,
  };
  const tracesUsage = {
    limit: 100_000,
    usage: 8_500,
    remaining: 91_500,
    percentage: 8.5,
  };

  const getUsageColor = (p: number) =>
    p >= 90 ? 'text-red-600' : p >= 75 ? 'text-yellow-600' : 'text-green-600';

  return (
    <div className="min-h-full flex flex-col p-4">
      <div className="w-3/4 max-w-4xl mx-auto bg-white m-5 p-10 rounded-lg font-mono bg-zinc-50">
        <h2 className="scroll-m-20 mb-5 text-3xl font-semibold first:mt-0">
          Settings
        </h2>
        <p className="leading-7 [&:not(:first-child)]:mb-5">
          Local mode is active — Autumn is disabled. This is a mock view for
          development.
        </p>

        <div className="grid grid-cols-1 md:grid-cols-2 xl:grid-cols-3 gap-5 p-3">
          {/* Current Plan */}
          <Card>
            <CardHeader>
              <div className="flex items-center space-x-2.5">
                <FaCrown className="text-foreground" size={20} />
                <CardTitle className="text-base font-semibold">
                  CURRENT PLAN
                </CardTitle>
              </div>
            </CardHeader>
            <CardContent className="space-y-4">
              <div className="grid grid-cols-2 gap-4">
                <div>
                  <div className="text-xs text-muted-foreground uppercase tracking-wide">
                    Plan Name
                  </div>
                  <div className="text-sm font-medium mt-1">Free (Local)</div>
                </div>
                <div>
                  <div className="text-xs text-muted-foreground uppercase tracking-wide">
                    Status
                  </div>
                  <div className="text-sm font-medium mt-1">
                    No Subscription
                  </div>
                </div>
              </div>
            </CardContent>
          </Card>

          {/* LLM Tokens */}
          <Card>
            <CardHeader>
              <div className="flex items-center space-x-2.5">
                <FaRobot className="text-foreground" size={20} />
                <CardTitle className="text-base font-semibold">
                  LLM TOKEN USAGE
                </CardTitle>
              </div>
            </CardHeader>
            <CardContent className="space-y-4">
              <div className="space-y-3">
                <div>
                  <div className="flex justify-between items-center mb-2">
                    <span className="text-xs text-muted-foreground uppercase tracking-wide">
                      This Month
                    </span>
                    <span
                      className={`text-xs font-medium ${getUsageColor(tokenUsage.percentage)}`}
                    >
                      {tokenUsage.percentage.toFixed(1)}% used
                    </span>
                  </div>
                  <div className="w-full bg-gray-200 rounded-full h-2">
                    <div
                      className={`h-2 rounded-full transition-all duration-300 ${
                        tokenUsage.percentage >= 90
                          ? 'bg-red-500'
                          : tokenUsage.percentage >= 75
                            ? 'bg-yellow-500'
                            : 'bg-green-500'
                      }`}
                      style={{
                        width: `${Math.min(100, tokenUsage.percentage)}%`,
                      }}
                    />
                  </div>
                </div>
                <div className="grid grid-cols-3 gap-4 text-center">
                  <div>
                    <div className="text-xs text-muted-foreground uppercase tracking-wide">
                      Used
                    </div>
                    <div className="text-sm font-medium mt-1">
                      {formatNumber(tokenUsage.usage)}
                    </div>
                  </div>
                  <div>
                    <div className="text-xs text-muted-foreground uppercase tracking-wide">
                      Remaining
                    </div>
                    <div
                      className={`text-sm font-medium mt-1 ${getUsageColor(tokenUsage.percentage)}`}
                    >
                      {formatNumber(tokenUsage.remaining)}
                    </div>
                  </div>
                  <div>
                    <div className="text-xs text-muted-foreground uppercase tracking-wide">
                      Total
                    </div>
                    <div className="text-sm font-medium mt-1">
                      {formatNumber(tokenUsage.limit)}
                    </div>
                  </div>
                </div>
              </div>
            </CardContent>
          </Card>

          {/* Traces & Logs */}
          <Card>
            <CardHeader>
              <div className="flex items-center space-x-2.5">
                <FaChartLine className="text-foreground" size={20} />
                <CardTitle className="text-base font-semibold">
                  TRACES & LOGS USAGE
                </CardTitle>
              </div>
            </CardHeader>
            <CardContent className="space-y-4">
              <div className="space-y-3">
                <div>
                  <div className="flex justify-between items-center mb-2">
                    <span className="text-xs text-muted-foreground uppercase tracking-wide">
                      This Month
                    </span>
                    <span
                      className={`text-xs font-medium ${getUsageColor(tracesUsage.percentage)}`}
                    >
                      {tracesUsage.percentage.toFixed(1)}% used
                    </span>
                  </div>
                  <div className="w-full bg-gray-200 rounded-full h-2">
                    <div
                      className={`h-2 rounded-full transition-all duration-300 ${
                        tracesUsage.percentage >= 90
                          ? 'bg-red-500'
                          : tracesUsage.percentage >= 75
                            ? 'bg-yellow-500'
                            : 'bg-green-500'
                      }`}
                      style={{
                        width: `${Math.min(100, tracesUsage.percentage)}%`,
                      }}
                    />
                  </div>
                </div>
                <div className="grid grid-cols-2 gap-4 text-center">
                  <div>
                    <div className="text-xs text-muted-foreground uppercase tracking-wide">
                      Used
                    </div>
                    <div className="text-sm font-medium mt-1">
                      {formatNumber(tracesUsage.usage)}
                    </div>
                  </div>
                  <div>
                    <div className="text-xs text-muted-foreground uppercase tracking-wide">
                      Remaining
                    </div>
                    <div
                      className={`text-sm font-medium mt-1 ${getUsageColor(tracesUsage.percentage)}`}
                    >
                      {formatNumber(tracesUsage.remaining)}
                    </div>
                  </div>
                </div>
              </div>
            </CardContent>
          </Card>

          {/* Actions */}
          <Card>
            <CardHeader>
              <div className="flex items-center space-x-2.5">
                <FaCreditCard className="text-foreground" size={24} />
                <div className="flex-1 min-w-0">
                  <CardTitle className="text-base font-semibold">
                    Account Actions
                  </CardTitle>
                  <CardDescription className="text-sm">
                    Manage subscription and billing
                  </CardDescription>
                </div>
              </div>
            </CardHeader>
            <CardContent className="space-y-3">
              <Button
                onClick={() => router.push('/pricing')}
                className="w-full"
                variant="outline"
              >
                Change Plan
              </Button>
              <Button className="w-full" variant="secondary" disabled>
                <FaCreditCard size={16} />
                <span className="ml-2">Manage Billing (disabled in local)</span>
              </Button>
              <p className="text-xs text-muted-foreground text-center">
                Billing portal is disabled in local mode.
              </p>
            </CardContent>
          </Card>
        </div>
      </div>
    </div>
  );
}

/**
 * PROD/NON-LOCAL: Original component with Autumn hooks & behavior.
 * This is your code, minimally adjusted to live alongside the local mock.
 */
function SettingsWithAutumn() {
  const router = useRouter();
  const { user, isLoading: userLoading, getAuthState } = useUser();
  const {
    customer,
    isLoading: customerLoading,
    error: customerError,
    openBillingPortal,
  } = useCustomer();

  const [isProcessing, setIsProcessing] = useState(false);
  const [tracesAndLogsData, setTracesAndLogsData] = useState<any>(null);
  const [isLoadingTracesAndLogs, setIsLoadingTracesAndLogs] = useState(true);

  const isLoading = userLoading || customerLoading;

  const getLLMTokenInfo = () => {
    if (!customer?.features?.llm_tokens) {
      return { limit: 0, usage: 0, remaining: 0, percentage: 0 };
    }
    const llmTokenFeature = customer.features.llm_tokens;
    const limit = llmTokenFeature.included_usage || 0;
    const usage = llmTokenFeature.usage || 0;
    const remaining = llmTokenFeature.balance || 0;
    const percentage = limit > 0 ? Math.min(100, (usage / limit) * 100) : 0;
    return { limit, usage, remaining, percentage };
  };

  function getTracesAndLogsInfo() {
    if (isLoadingTracesAndLogs) {
      return {
        limit: 0,
        usage: 0,
        remaining: 0,
        percentage: 0,
        isLoading: true,
      };
    }
    const tracesAndLogsFeature = customer?.features?.trace__log;
    if (!tracesAndLogsFeature) {
      return null;
    }
    const limit = tracesAndLogsFeature.included_usage || 0;
    const usage = tracesAndLogsFeature.usage || 0;
    const remaining = tracesAndLogsFeature.balance || 0;
    const percentage = limit > 0 ? Math.min(100, (usage / limit) * 100) : 0;
    return { limit, usage, remaining, percentage, isLoading: false };
  }

  const fetchTracesAndLogsUsage = async () => {
    try {
      setIsLoadingTracesAndLogs(true);
      const authState = getAuthState();

      if (!authState || !customer?.products) {
        setIsLoadingTracesAndLogs(false);
        return;
      }

<<<<<<< HEAD
      const activeProduct = customer.products.find(
        (product: any) =>
          product.status === 'active' || product.status === 'trialing'
=======
      // Get the last payment date from customer subscription
      const activeProduct = customer.products.find(
        (product) =>
          product.status === "active" || product.status === "trialing",
>>>>>>> 967bd8d3
      );
      if (!activeProduct) {
        setIsLoadingTracesAndLogs(false);
        return;
      }

      const sinceDate = activeProduct.current_period_start
        ? new Date(activeProduct.current_period_start).toISOString()
        : new Date().toISOString();

<<<<<<< HEAD
      const url = new URL(
        '/api/get_traces_and_logs_usage',
        window.location.origin
      );
      url.searchParams.set('since_date', sinceDate);

      const response = await fetch(url.toString(), {
        method: 'GET',
        headers: { Authorization: `Bearer ${authState}` },
=======
      // Use GET with query parameters
      const url = new URL(
        "/api/get_traces_and_logs_usage",
        window.location.origin,
      );
      console.log("sinceDate", sinceDate);
      url.searchParams.set("since_date", sinceDate);

      const response = await fetch(url.toString(), {
        method: "GET",
        headers: {
          Authorization: `Bearer ${authState}`,
        },
>>>>>>> 967bd8d3
      });

      if (response.ok) {
        const data = await response.json();
        setTracesAndLogsData(data.traces_and_logs);

        if (customer?.features?.trace__log && data.traces_and_logs) {
          // update in-memory usage for display
          customer.features.trace__log.usage = data.traces_and_logs.trace__log;
        }
      }
    } catch (error) {
      console.error("Error fetching traces and logs usage:", error);
    } finally {
      setIsLoadingTracesAndLogs(false);
    }
  };

  useEffect(() => {
    if (customer && !isLoading) {
      fetchTracesAndLogsUsage();
    }
    // eslint-disable-next-line react-hooks/exhaustive-deps
  }, [customer, isLoading]);

<<<<<<< HEAD
  const formatNumber = (num: number) =>
    new Intl.NumberFormat('en-US').format(num);
=======
  // Format numbers with commas for better readability
  const formatNumber = (num: number) => {
    return new Intl.NumberFormat("en-US").format(num);
  };
>>>>>>> 967bd8d3

  const getUsageColor = (percentage: number) => {
    if (percentage >= 90) return "text-destructive";
    if (percentage >= 75) return "text-yellow-600 dark:text-yellow-400";
    return "text-green-600 dark:text-green-400";
  };

  const getCurrentPlan = () => {
<<<<<<< HEAD
    if (!customer?.products || customer.products.length === 0) return 'Free';
    const activeProduct = customer.products.find(
      (product: any) =>
        product.status === 'active' || product.status === 'trialing'
    );
    return activeProduct?.name || 'Free';
=======
    console.log("customer", customer);
    if (!customer?.products || customer.products.length === 0) {
      return "Free";
    }

    // Find the currently active product (including trialing status)
    const activeProduct = customer.products.find(
      (product) => product.status === "active" || product.status === "trialing",
    );

    return activeProduct?.name || "Free";
>>>>>>> 967bd8d3
  };

  const hasActiveSubscription = () => {
<<<<<<< HEAD
    if (!customer?.products || customer.products.length === 0) return false;
    return customer.products.some(
      (product: any) =>
        product.status === 'active' || product.status === 'trialing'
=======
    if (!customer?.products || customer.products.length === 0) {
      return false;
    }

    return customer.products.some(
      (product) => product.status === "active" || product.status === "trialing",
>>>>>>> 967bd8d3
    );
  };

  const isOnTrial = () => {
<<<<<<< HEAD
    if (!customer?.products || customer.products.length === 0) return false;
    return customer.products.some(
      (product: any) => product.status === 'trialing'
    );
=======
    if (!customer?.products || customer.products.length === 0) {
      return false;
    }

    return customer.products.some((product) => product.status === "trialing");
>>>>>>> 967bd8d3
  };

  const getTrialEndDate = () => {
<<<<<<< HEAD
    if (!customer?.products || customer.products.length === 0) return null;
    const trialProduct = customer.products.find(
      (product: any) => product.status === 'trialing'
    );
    return (
      trialProduct?.trial_ends_at || trialProduct?.current_period_end || null
    );
=======
    if (!customer?.products || customer.products.length === 0) {
      return null;
    }

    const trialProduct = customer.products.find(
      (product) => product.status === "trialing",
    );

    // Debug: log the trial product to see available fields
    if (trialProduct) {
      console.log("Trial product:", trialProduct);
      console.log("Trial product keys:", Object.keys(trialProduct));
    }

    // Check multiple possible field names for trial end date
    return (
      trialProduct?.trial_ends_at || trialProduct?.current_period_end || null
    );
>>>>>>> 967bd8d3
  };

  const formatPlanName = (plan: string | null | undefined) => {
    if (!plan) return "Free";
    return plan.charAt(0).toUpperCase() + plan.slice(1);
  };

  const handleManageBilling = async () => {
    if (!user?.email) {
      toast.error("Please sign in to manage billing");
      return;
    }
    try {
      setIsProcessing(true);
<<<<<<< HEAD
      toast.loading('Redirecting to billing portal...', {
        id: 'billing-redirect',
=======
      toast.loading("Redirecting to billing portal...", {
        id: "billing-redirect",
>>>>>>> 967bd8d3
      });

      await openBillingPortal({
        returnUrl: `${window.location.origin}/settings`,
      });

      toast.dismiss("billing-redirect");
      toast.success("Redirecting to billing portal...");
    } catch (error) {
      console.error("Error opening billing portal:", error);
      toast.dismiss("billing-redirect");

<<<<<<< HEAD
      const errorMessage =
        error instanceof Error ? error.message : 'Unknown error occurred';
      if (
        errorMessage.includes('configuration') ||
        errorMessage.includes('portal')
      ) {
        toast.error(
          'Billing portal is not configured yet. Please contact support for subscription management.',
          {
            duration: 6000,
          }
        );
      } else if (errorMessage.includes('customer')) {
        toast.error(
          'Unable to find your billing information. Please contact support.'
        );
      } else {
        toast.error(
          'Failed to open billing portal. Please try again or contact support.'
=======
      // More specific error messages
      const errorMessage =
        error instanceof Error ? error.message : "Unknown error occurred";

      if (
        errorMessage.includes("configuration") ||
        errorMessage.includes("portal")
      ) {
        toast.error(
          "Billing portal is not configured yet. Please contact support for subscription management.",
          {
            duration: 6000,
          },
        );
      } else if (errorMessage.includes("customer")) {
        toast.error(
          "Unable to find your billing information. Please contact support.",
        );
      } else {
        toast.error(
          "Failed to open billing portal. Please try again or contact support.",
>>>>>>> 967bd8d3
        );
      }
    } finally {
      setIsProcessing(false);
    }
  };

  const getSubscriptionStatus = () => {
<<<<<<< HEAD
    if (!customer)
      return { status: 'Loading...', variant: 'secondary' as const };
    if (!hasActiveSubscription())
      return { status: 'No Subscription', variant: 'secondary' as const };
    if (isOnTrial()) return { status: 'Trial', variant: 'secondary' as const };
    return { status: 'Active', variant: 'default' as const };
=======
    if (!customer) {
      return { status: "Loading...", variant: "secondary" as const };
    }

    if (!hasActiveSubscription()) {
      return { status: "No Subscription", variant: "secondary" as const };
    }

    if (isOnTrial()) {
      return { status: "Trial", variant: "secondary" as const };
    }

    return { status: "Active", variant: "default" as const };
>>>>>>> 967bd8d3
  };

  const currentPlan = getCurrentPlan();
  const subscriptionStatus = getSubscriptionStatus();
  const hasAccess = hasActiveSubscription();
  const trialEndDate = getTrialEndDate();

  const getTrialDaysRemaining = () => {
    if (!trialEndDate) return null;
    const now = new Date();
    const endDate = new Date(trialEndDate);
    const diffTime = endDate.getTime() - now.getTime();
    const diffDays = Math.ceil(diffTime / (1000 * 60 * 60 * 24));
    return Math.max(0, diffDays);
  };

  const trialDaysRemaining = getTrialDaysRemaining();

  if (isLoading) {
    return (
      <div className="min-h-screen flex items-center justify-center">
        <div className="text-center">
          <div className="animate-spin rounded-full h-8 w-8 border-b-2 border-primary mx-auto mb-4"></div>
          <p className="text-muted-foreground">Loading settings...</p>
        </div>
      </div>
    );
  }

  return (
    <div className="min-h-full flex flex-col p-4">
      {/* Container with similar styling to integrate page */}
      <div className="w-3/4 max-w-4xl mx-auto bg-background dark:bg-background m-5 p-10 rounded-lg font-mono border border-border shadow-sm">
        <h2 className="scroll-m-20 mb-5 text-3xl font-semibold first:mt-0">
          Settings
        </h2>
        <p className="leading-7 [&:not(:first-child)]:mb-5">
          Manage your account settings and subscription preferences.
        </p>

        {/* Access Lost Warning */}
        {customer && !hasAccess && (
          <Card className="mb-6 border-destructive bg-destructive/5">
            <CardContent className="pt-6">
              <div className="flex items-start gap-3">
                <div className="flex-shrink-0">
                  <svg
                    className="h-5 w-5 text-destructive"
                    viewBox="0 0 20 20"
                    fill="currentColor"
                  >
                    <path
                      fillRule="evenodd"
                      d="M10 18a8 8 0 100-16 8 8 0 000 16zM8.707 7.293a1 1 0 00-1.414 1.414L8.586 10l-1.293 1.293a1 1 0 101.414 1.414L10 11.414l1.293 1.293a1 1 0 001.414-1.414L11.414 10l1.293-1.293a1 1 0 00-1.414-1.414L10 8.586 8.707 7.293z"
                      clipRule="evenodd"
                    />
                  </svg>
                </div>
                <div className="flex-1">
                  <h3 className="text-sm font-medium text-destructive">
                    Subscription Access Lost
                  </h3>
                  <p className="mt-2 text-sm text-destructive/80">
                    Your subscription has expired or been cancelled. You no
                    longer have access to premium features. To restore access,
                    please upgrade your subscription.
                  </p>
                  <div className="mt-4">
                    <Button
                      variant="destructive"
                      size="sm"
                      onClick={() => router.push("/pricing")}
                    >
                      Upgrade Now
                    </Button>
                  </div>
                </div>
              </div>
            </CardContent>
          </Card>
        )}

        <div className="grid grid-cols-1 md:grid-cols-2 xl:grid-cols-3 gap-5 p-3">
          {/* Subscription Status */}
          <Card>
            <CardHeader>
              <div className="flex items-center space-x-2.5">
                <FaCrown className="text-foreground" size={20} />
<<<<<<< HEAD
                <CardTitle className="text-base font-semibold">
=======
                <CardTitle className="font-semibold text-sm">
>>>>>>> 967bd8d3
                  CURRENT PLAN
                </CardTitle>
              </div>
            </CardHeader>
            <CardContent className="space-y-4">
              <div className="space-y-3">
                <div className="grid grid-cols-2 gap-4">
                  <div>
                    <div className="text-xs text-muted-foreground uppercase tracking-wide">
                      Plan Name
                    </div>
                    <div className="text-sm font-medium mt-1">
                      {formatPlanName(currentPlan)}
                    </div>
                  </div>
                  <div>
                    <div className="text-xs text-muted-foreground uppercase tracking-wide">
                      Status
                    </div>
                    <div className="text-sm font-medium mt-1">
                      {subscriptionStatus.status}
                    </div>
                  </div>
                </div>

                {customer?.products && customer.products.length > 0 && (
                  <div className="grid grid-cols-2 gap-4">
                    <div>
                      <div className="text-xs text-muted-foreground uppercase tracking-wide">
                        Start Date
                      </div>
                      <div className="text-sm font-medium mt-1">
                        {(() => {
<<<<<<< HEAD
                          if (!customer.created_at) return 'N/A';
                          try {
                            const date = new Date(customer.created_at);
                            if (isNaN(date.getTime())) return 'N/A';
                            return date.toLocaleDateString('en-US', {
                              year: 'numeric',
                              month: '2-digit',
                              day: '2-digit',
                            });
                          } catch {
                            return 'N/A';
=======
                          if (!customer.created_at) return "N/A";

                          try {
                            const date = new Date(customer.created_at);
                            if (isNaN(date.getTime())) {
                              return "N/A";
                            }
                            return date.toLocaleDateString("en-US", {
                              year: "numeric",
                              month: "2-digit",
                              day: "2-digit",
                            });
                          } catch (error) {
                            return "N/A";
>>>>>>> 967bd8d3
                          }
                        })()}
                      </div>
                    </div>
                    {isOnTrial() && trialDaysRemaining !== null && (
                      <div>
                        <div className="text-xs text-muted-foreground uppercase tracking-wide">
                          Trial Remaining
                        </div>
                        <div className="text-sm font-medium mt-1">
                          {trialDaysRemaining} days
                        </div>
                      </div>
                    )}
                  </div>
                )}
              </div>
            </CardContent>
          </Card>

          {/* LLM Token Usage */}
          <Card>
            <CardHeader>
              <div className="flex items-center space-x-2.5">
                <FaRobot className="text-foreground" size={20} />
<<<<<<< HEAD
                <CardTitle className="text-base font-semibold">
=======
                <CardTitle className="font-semibold text-sm">
>>>>>>> 967bd8d3
                  LLM TOKEN USAGE
                </CardTitle>
              </div>
            </CardHeader>
            <CardContent className="space-y-4">
              {(() => {
                const tokenInfo = getLLMTokenInfo();
                if (tokenInfo.limit === 0 && tokenInfo.remaining === 0) {
                  return (
                    <div className="text-center py-4">
                      <div className="text-sm text-muted-foreground">
                        No LLM token quota configured
                      </div>
                      <div className="text-xs text-muted-foreground mt-1">
                        Contact support to set up LLM token tracking
                      </div>
                    </div>
                  );
                }
                return (
                  <div className="space-y-3">
                    {tokenInfo.limit > 0 && (
                      <div>
                        <div className="flex justify-between items-center mb-2">
                          <span className="text-xs text-muted-foreground uppercase tracking-wide">
                            This Month
                          </span>
                          <span
                            className={`text-xs font-medium ${getUsageColor(tokenInfo.percentage)}`}
                          >
                            {tokenInfo.percentage.toFixed(1)}% used
                          </span>
                        </div>
                        <div className="w-full bg-muted rounded-full h-2">
                          <div
                            className={`h-2 rounded-full transition-all duration-300 ${
                              tokenInfo.percentage >= 90
                                ? "bg-destructive"
                                : tokenInfo.percentage >= 75
                                  ? "bg-yellow-500 dark:bg-yellow-600"
                                  : "bg-green-500 dark:bg-green-600"
                            }`}
                            style={{
                              width: `${Math.min(100, tokenInfo.percentage)}%`,
                            }}
<<<<<<< HEAD
                          />
=======
                          ></div>
>>>>>>> 967bd8d3
                        </div>
                      </div>
                    )}
                    <div className="grid grid-cols-3 gap-4 text-center">
                      <div>
                        <div className="text-xs text-muted-foreground uppercase tracking-wide">
                          Used
                        </div>
                        <div className="text-sm font-medium mt-1">
                          {formatNumber(tokenInfo.usage)}
                        </div>
                      </div>
                      <div>
                        <div className="text-xs text-muted-foreground uppercase tracking-wide">
                          Remaining
                        </div>
                        <div
                          className={`text-sm font-medium mt-1 ${getUsageColor(tokenInfo.percentage)}`}
                        >
                          {formatNumber(tokenInfo.remaining)}
                        </div>
                      </div>
                    </div>
                    {tokenInfo.percentage >= 80 && (
                      <div
                        className={`text-xs p-2 rounded border ${
                          tokenInfo.percentage >= 90
                            ? "bg-destructive/10 text-destructive border-destructive/20 dark:bg-destructive/5 dark:text-destructive dark:border-destructive/10"
                            : "bg-yellow-50 text-yellow-700 border-yellow-200 dark:bg-yellow-500/10 dark:text-yellow-300 dark:border-yellow-500/20"
                        }`}
                      >
                        {tokenInfo.percentage >= 90
                          ? "⚠️ You're running low on LLM tokens. Consider upgrading your plan."
                          : "💡 You've used most of your LLM tokens this month."}
                      </div>
                    )}
                  </div>
                );
              })()}
            </CardContent>
          </Card>

          {/* Traces & Logs */}
          <Card>
            <CardHeader>
              <div className="flex items-center space-x-2.5">
                <FaChartLine className="text-foreground" size={20} />
<<<<<<< HEAD
                <CardTitle className="text-base font-semibold">
=======
                <CardTitle className="font-semibold text-sm">
>>>>>>> 967bd8d3
                  TRACES & LOGS USAGE
                </CardTitle>
              </div>
            </CardHeader>
            <CardContent className="space-y-4">
              {(() => {
                const tracesLogsInfo = getTracesAndLogsInfo();
                if (tracesLogsInfo === null) {
                  return (
                    <div className="text-center py-4">
                      <div className="text-sm text-muted-foreground">
                        No traces & logs quota configured
                      </div>
                      <div className="text-xs text-muted-foreground mt-1">
                        Contact support to set up traces & logs tracking
                      </div>
                    </div>
                  );
                }
                if (tracesLogsInfo.isLoading) {
                  return (
                    <div className="text-center py-4">
                      <div className="text-sm text-muted-foreground">
                        Loading traces & logs usage...
                      </div>
                    </div>
                  );
                }
<<<<<<< HEAD
=======

>>>>>>> 967bd8d3
                if (
                  tracesLogsInfo.limit === 0 &&
                  tracesLogsInfo.remaining === 0
                ) {
                  return (
                    <div className="text-center py-4">
                      <div className="text-sm text-muted-foreground">
                        No traces & logs quota configured
                      </div>
                      <div className="text-xs text-muted-foreground mt-1">
                        Contact support to set up traces & logs tracking
                      </div>
                    </div>
                  );
                }
                return (
                  <div className="space-y-3">
                    {tracesLogsInfo.limit > 0 && (
                      <div>
                        <div className="flex justify-between items-center mb-2">
                          <span className="text-xs text-muted-foreground uppercase tracking-wide">
                            This Month
                          </span>
                          <span
                            className={`text-xs font-medium ${getUsageColor(tracesLogsInfo.percentage)}`}
                          >
                            {tracesLogsInfo.percentage.toFixed(1)}% used
                          </span>
                        </div>
                        <div className="w-full bg-muted rounded-full h-2">
                          <div
                            className={`h-2 rounded-full transition-all duration-300 ${
                              tracesLogsInfo.percentage >= 90
                                ? "bg-destructive"
                                : tracesLogsInfo.percentage >= 75
                                  ? "bg-yellow-500 dark:bg-yellow-600"
                                  : "bg-green-500 dark:bg-green-600"
                            }`}
                            style={{
                              width: `${Math.min(100, tracesLogsInfo.percentage)}%`,
                            }}
<<<<<<< HEAD
                          />
=======
                          ></div>
>>>>>>> 967bd8d3
                        </div>
                      </div>
                    )}
                    <div className="grid grid-cols-2 gap-4 text-center">
                      <div>
                        <div className="text-xs text-muted-foreground uppercase tracking-wide">
                          Used
                        </div>
                        <div className="text-sm font-medium mt-1">
                          {formatNumber(tracesLogsInfo.usage)}
                        </div>
                      </div>
                      <div>
                        <div className="text-xs text-muted-foreground uppercase tracking-wide">
                          Remaining
                        </div>
                        <div
                          className={`text-sm font-medium mt-1 ${getUsageColor(tracesLogsInfo.percentage)}`}
                        >
                          {formatNumber(tracesLogsInfo.remaining)}
                        </div>
                      </div>
                    </div>
                    {tracesLogsInfo.percentage >= 80 && (
                      <div
                        className={`text-xs p-2 rounded border ${
                          tracesLogsInfo.percentage >= 90
                            ? "bg-destructive/10 text-destructive border-destructive/20 dark:bg-destructive/5 dark:text-destructive dark:border-destructive/10"
                            : "bg-yellow-50 text-yellow-700 border-yellow-200 dark:bg-yellow-500/10 dark:text-yellow-300 dark:border-yellow-500/20"
                        }`}
                      >
                        {tracesLogsInfo.percentage >= 90
                          ? "⚠️ You're running low on traces & logs quota. Consider upgrading your plan."
                          : "💡 You've used most of your traces & logs quota this month."}
                      </div>
                    )}
                  </div>
                );
              })()}
            </CardContent>
          </Card>

          {/* Actions */}
          <Card>
            <CardHeader>
              <div className="flex items-center space-x-2.5">
                <FaCreditCard className="text-foreground" size={24} />
                <div className="flex-1 min-w-0">
<<<<<<< HEAD
                  <CardTitle className="text-base font-semibold">
                    Account Actions
                  </CardTitle>
                  <CardDescription className="text-sm">
=======
                  <CardTitle className="text-sm font-semibold">
                    Account Actions
                  </CardTitle>
                  <CardDescription className="text-xs">
>>>>>>> 967bd8d3
                    Manage your subscription and billing
                  </CardDescription>
                </div>
              </div>
            </CardHeader>
            <CardContent className="space-y-3">
              <Button
                onClick={() => router.push("/pricing")}
                className="w-full"
                variant={isOnTrial() ? 'default' : 'outline'}
              >
                {isOnTrial() ? "Upgrade Plan" : "Change Plan"}
              </Button>
              {user?.email && (
                <Button
                  onClick={handleManageBilling}
                  disabled={isProcessing}
                  className="w-full gap-2"
                  variant="secondary"
                >
                  <FaCreditCard size={16} />
                  {isProcessing ? "Opening..." : "Manage Billing"}
                </Button>
              )}
              <p className="text-xs text-muted-foreground text-center">
                Update payment methods, view invoices, and manage your
                subscription
              </p>
            </CardContent>
          </Card>

          {/* Payment History */}
          {customer?.invoices && customer.invoices.length > 0 && (
            <Card>
              <CardHeader>
                <div className="flex items-center space-x-2.5">
                  <FaHistory className="text-foreground" size={20} />
                  <div className="flex-1 min-w-0">
                    <CardTitle className="text-base font-semibold">
                      RECENT PAYMENTS
                    </CardTitle>
                    <CardDescription className="text-sm">
                      Your recent payment history
                    </CardDescription>
                  </div>
                </div>
              </CardHeader>
              <CardContent>
                <div className="space-y-3">
                  {customer.invoices
                    .slice(-3)
                    .reverse()
                    .map((invoice: any, index) => (
                      <div
                        key={invoice.id || invoice.stripe_id || index}
                        className="flex items-center justify-between py-2 border-b border-border last:border-b-0"
                      >
                        <div className="text-sm font-medium">
                          $
                          {(
                            (invoice.amount_paid || invoice.amount || 0) / 100
                          ).toFixed(2)}
                        </div>
                        <div className="text-sm text-muted-foreground">
                          {invoice.created
                            ? new Date(
                                invoice.created * 1000,
                              ).toLocaleDateString()
                            : invoice.date
                              ? new Date(invoice.date).toLocaleDateString()
                              : "N/A"}
                        </div>
                      </div>
                    ))}
                </div>
              </CardContent>
            </Card>
          )}
        </div>
      </div>
    </div>
  );
}<|MERGE_RESOLUTION|>--- conflicted
+++ resolved
@@ -1,46 +1,25 @@
-<<<<<<< HEAD
 'use client';
 
 import React, { useState, useEffect } from 'react';
 import { useRouter } from 'next/navigation';
-=======
-"use client";
-
-import React, { useState, useEffect } from "react";
-import { useRouter } from "next/navigation";
->>>>>>> 967bd8d3
 import {
   FaCreditCard,
   FaHistory,
   FaCrown,
   FaRobot,
   FaChartLine,
-<<<<<<< HEAD
 } from 'react-icons/fa';
 import { useUser } from '../../hooks/useUser';
-// NOTE: This hook is only used in the prod component below.
-// In local mode we never render that component, so no Autumn calls are made.
 import { useCustomer } from 'autumn-js/react';
 import { toast } from 'react-hot-toast';
-=======
-} from "react-icons/fa";
-import { useUser } from "../../hooks/useUser";
-import { useCustomer } from "autumn-js/react";
-import { toast } from "react-hot-toast";
->>>>>>> 967bd8d3
 import {
   Card,
   CardHeader,
   CardTitle,
   CardDescription,
   CardContent,
-<<<<<<< HEAD
 } from '@/components/ui/card';
 import { Button } from '@/components/ui/button';
-=======
-} from "@/components/ui/card";
-import { Button } from "@/components/ui/button";
->>>>>>> 967bd8d3
 
 const IS_LOCAL = process.env.NEXT_PUBLIC_LOCAL_MODE === 'true';
 /**
@@ -351,16 +330,10 @@
         return;
       }
 
-<<<<<<< HEAD
-      const activeProduct = customer.products.find(
-        (product: any) =>
-          product.status === 'active' || product.status === 'trialing'
-=======
       // Get the last payment date from customer subscription
       const activeProduct = customer.products.find(
         (product) =>
-          product.status === "active" || product.status === "trialing",
->>>>>>> 967bd8d3
+          product.status === 'active' || product.status === 'trialing'
       );
       if (!activeProduct) {
         setIsLoadingTracesAndLogs(false);
@@ -369,33 +342,21 @@
 
       const sinceDate = activeProduct.current_period_start
         ? new Date(activeProduct.current_period_start).toISOString()
-        : new Date().toISOString();
-
-<<<<<<< HEAD
+        : new Date().toISOString(); // Fallback to current date
+
+      // Use GET with query parameters
       const url = new URL(
         '/api/get_traces_and_logs_usage',
         window.location.origin
       );
+      console.log('sinceDate', sinceDate);
       url.searchParams.set('since_date', sinceDate);
 
       const response = await fetch(url.toString(), {
         method: 'GET',
-        headers: { Authorization: `Bearer ${authState}` },
-=======
-      // Use GET with query parameters
-      const url = new URL(
-        "/api/get_traces_and_logs_usage",
-        window.location.origin,
-      );
-      console.log("sinceDate", sinceDate);
-      url.searchParams.set("since_date", sinceDate);
-
-      const response = await fetch(url.toString(), {
-        method: "GET",
         headers: {
           Authorization: `Bearer ${authState}`,
         },
->>>>>>> 967bd8d3
       });
 
       if (response.ok) {
@@ -408,7 +369,7 @@
         }
       }
     } catch (error) {
-      console.error("Error fetching traces and logs usage:", error);
+      console.error('Error fetching traces and logs usage:', error);
     } finally {
       setIsLoadingTracesAndLogs(false);
     }
@@ -421,142 +382,102 @@
     // eslint-disable-next-line react-hooks/exhaustive-deps
   }, [customer, isLoading]);
 
-<<<<<<< HEAD
-  const formatNumber = (num: number) =>
-    new Intl.NumberFormat('en-US').format(num);
-=======
   // Format numbers with commas for better readability
   const formatNumber = (num: number) => {
-    return new Intl.NumberFormat("en-US").format(num);
-  };
->>>>>>> 967bd8d3
-
+    return new Intl.NumberFormat('en-US').format(num);
+  };
+
+  // Get color based on usage percentage
   const getUsageColor = (percentage: number) => {
-    if (percentage >= 90) return "text-destructive";
-    if (percentage >= 75) return "text-yellow-600 dark:text-yellow-400";
-    return "text-green-600 dark:text-green-400";
+    if (percentage >= 90) return 'text-destructive';
+    if (percentage >= 75) return 'text-yellow-600 dark:text-yellow-400';
+    return 'text-green-600 dark:text-green-400';
   };
 
   const getCurrentPlan = () => {
-<<<<<<< HEAD
-    if (!customer?.products || customer.products.length === 0) return 'Free';
-    const activeProduct = customer.products.find(
-      (product: any) =>
-        product.status === 'active' || product.status === 'trialing'
-    );
-    return activeProduct?.name || 'Free';
-=======
-    console.log("customer", customer);
+    console.log('customer', customer);
     if (!customer?.products || customer.products.length === 0) {
-      return "Free";
+      return 'Free';
     }
 
     // Find the currently active product (including trialing status)
     const activeProduct = customer.products.find(
-      (product) => product.status === "active" || product.status === "trialing",
+      (product) => product.status === 'active' || product.status === 'trialing'
     );
 
-    return activeProduct?.name || "Free";
->>>>>>> 967bd8d3
+    return activeProduct?.name || 'Free';
   };
 
   const hasActiveSubscription = () => {
-<<<<<<< HEAD
-    if (!customer?.products || customer.products.length === 0) return false;
-    return customer.products.some(
-      (product: any) =>
-        product.status === 'active' || product.status === 'trialing'
-=======
     if (!customer?.products || customer.products.length === 0) {
       return false;
     }
 
     return customer.products.some(
-      (product) => product.status === "active" || product.status === "trialing",
->>>>>>> 967bd8d3
+      (product) => product.status === 'active' || product.status === 'trialing'
     );
   };
 
   const isOnTrial = () => {
-<<<<<<< HEAD
-    if (!customer?.products || customer.products.length === 0) return false;
-    return customer.products.some(
-      (product: any) => product.status === 'trialing'
-    );
-=======
     if (!customer?.products || customer.products.length === 0) {
       return false;
     }
 
-    return customer.products.some((product) => product.status === "trialing");
->>>>>>> 967bd8d3
+    return customer.products.some((product) => product.status === 'trialing');
   };
 
   const getTrialEndDate = () => {
-<<<<<<< HEAD
-    if (!customer?.products || customer.products.length === 0) return null;
-    const trialProduct = customer.products.find(
-      (product: any) => product.status === 'trialing'
-    );
-    return (
-      trialProduct?.trial_ends_at || trialProduct?.current_period_end || null
-    );
-=======
     if (!customer?.products || customer.products.length === 0) {
       return null;
     }
 
     const trialProduct = customer.products.find(
-      (product) => product.status === "trialing",
+      (product) => product.status === 'trialing'
     );
 
     // Debug: log the trial product to see available fields
     if (trialProduct) {
-      console.log("Trial product:", trialProduct);
-      console.log("Trial product keys:", Object.keys(trialProduct));
+      console.log('Trial product:', trialProduct);
+      console.log('Trial product keys:', Object.keys(trialProduct));
     }
 
     // Check multiple possible field names for trial end date
     return (
       trialProduct?.trial_ends_at || trialProduct?.current_period_end || null
     );
->>>>>>> 967bd8d3
-  };
-
+  };
+
+  // Capitalize the plan name for display
   const formatPlanName = (plan: string | null | undefined) => {
-    if (!plan) return "Free";
+    if (!plan) return 'Free';
     return plan.charAt(0).toUpperCase() + plan.slice(1);
   };
 
   const handleManageBilling = async () => {
     if (!user?.email) {
-      toast.error("Please sign in to manage billing");
+      toast.error('Please sign in to manage billing');
       return;
     }
     try {
       setIsProcessing(true);
-<<<<<<< HEAD
       toast.loading('Redirecting to billing portal...', {
         id: 'billing-redirect',
-=======
-      toast.loading("Redirecting to billing portal...", {
-        id: "billing-redirect",
->>>>>>> 967bd8d3
       });
 
       await openBillingPortal({
         returnUrl: `${window.location.origin}/settings`,
       });
 
-      toast.dismiss("billing-redirect");
-      toast.success("Redirecting to billing portal...");
+      toast.dismiss('billing-redirect');
+      toast.success('Redirecting to billing portal...');
     } catch (error) {
-      console.error("Error opening billing portal:", error);
-      toast.dismiss("billing-redirect");
-
-<<<<<<< HEAD
+      console.error('Error opening billing portal:', error);
+      toast.dismiss('billing-redirect');
+
+      // More specific error messages
       const errorMessage =
         error instanceof Error ? error.message : 'Unknown error occurred';
+
       if (
         errorMessage.includes('configuration') ||
         errorMessage.includes('portal')
@@ -574,29 +495,6 @@
       } else {
         toast.error(
           'Failed to open billing portal. Please try again or contact support.'
-=======
-      // More specific error messages
-      const errorMessage =
-        error instanceof Error ? error.message : "Unknown error occurred";
-
-      if (
-        errorMessage.includes("configuration") ||
-        errorMessage.includes("portal")
-      ) {
-        toast.error(
-          "Billing portal is not configured yet. Please contact support for subscription management.",
-          {
-            duration: 6000,
-          },
-        );
-      } else if (errorMessage.includes("customer")) {
-        toast.error(
-          "Unable to find your billing information. Please contact support.",
-        );
-      } else {
-        toast.error(
-          "Failed to open billing portal. Please try again or contact support.",
->>>>>>> 967bd8d3
         );
       }
     } finally {
@@ -605,28 +503,19 @@
   };
 
   const getSubscriptionStatus = () => {
-<<<<<<< HEAD
-    if (!customer)
+    if (!customer) {
       return { status: 'Loading...', variant: 'secondary' as const };
-    if (!hasActiveSubscription())
+    }
+
+    if (!hasActiveSubscription()) {
       return { status: 'No Subscription', variant: 'secondary' as const };
-    if (isOnTrial()) return { status: 'Trial', variant: 'secondary' as const };
+    }
+
+    if (isOnTrial()) {
+      return { status: 'Trial', variant: 'secondary' as const };
+    }
+
     return { status: 'Active', variant: 'default' as const };
-=======
-    if (!customer) {
-      return { status: "Loading...", variant: "secondary" as const };
-    }
-
-    if (!hasActiveSubscription()) {
-      return { status: "No Subscription", variant: "secondary" as const };
-    }
-
-    if (isOnTrial()) {
-      return { status: "Trial", variant: "secondary" as const };
-    }
-
-    return { status: "Active", variant: "default" as const };
->>>>>>> 967bd8d3
   };
 
   const currentPlan = getCurrentPlan();
@@ -698,7 +587,7 @@
                     <Button
                       variant="destructive"
                       size="sm"
-                      onClick={() => router.push("/pricing")}
+                      onClick={() => router.push('/pricing')}
                     >
                       Upgrade Now
                     </Button>
@@ -715,11 +604,7 @@
             <CardHeader>
               <div className="flex items-center space-x-2.5">
                 <FaCrown className="text-foreground" size={20} />
-<<<<<<< HEAD
-                <CardTitle className="text-base font-semibold">
-=======
                 <CardTitle className="font-semibold text-sm">
->>>>>>> 967bd8d3
                   CURRENT PLAN
                 </CardTitle>
               </div>
@@ -753,34 +638,20 @@
                       </div>
                       <div className="text-sm font-medium mt-1">
                         {(() => {
-<<<<<<< HEAD
                           if (!customer.created_at) return 'N/A';
+
                           try {
                             const date = new Date(customer.created_at);
-                            if (isNaN(date.getTime())) return 'N/A';
+                            if (isNaN(date.getTime())) {
+                              return 'N/A';
+                            }
                             return date.toLocaleDateString('en-US', {
                               year: 'numeric',
                               month: '2-digit',
                               day: '2-digit',
                             });
-                          } catch {
+                          } catch (error) {
                             return 'N/A';
-=======
-                          if (!customer.created_at) return "N/A";
-
-                          try {
-                            const date = new Date(customer.created_at);
-                            if (isNaN(date.getTime())) {
-                              return "N/A";
-                            }
-                            return date.toLocaleDateString("en-US", {
-                              year: "numeric",
-                              month: "2-digit",
-                              day: "2-digit",
-                            });
-                          } catch (error) {
-                            return "N/A";
->>>>>>> 967bd8d3
                           }
                         })()}
                       </div>
@@ -806,11 +677,7 @@
             <CardHeader>
               <div className="flex items-center space-x-2.5">
                 <FaRobot className="text-foreground" size={20} />
-<<<<<<< HEAD
-                <CardTitle className="text-base font-semibold">
-=======
                 <CardTitle className="font-semibold text-sm">
->>>>>>> 967bd8d3
                   LLM TOKEN USAGE
                 </CardTitle>
               </div>
@@ -848,19 +715,15 @@
                           <div
                             className={`h-2 rounded-full transition-all duration-300 ${
                               tokenInfo.percentage >= 90
-                                ? "bg-destructive"
+                                ? 'bg-destructive'
                                 : tokenInfo.percentage >= 75
-                                  ? "bg-yellow-500 dark:bg-yellow-600"
-                                  : "bg-green-500 dark:bg-green-600"
+                                  ? 'bg-yellow-500 dark:bg-yellow-600'
+                                  : 'bg-green-500 dark:bg-green-600'
                             }`}
                             style={{
                               width: `${Math.min(100, tokenInfo.percentage)}%`,
                             }}
-<<<<<<< HEAD
-                          />
-=======
                           ></div>
->>>>>>> 967bd8d3
                         </div>
                       </div>
                     )}
@@ -888,8 +751,8 @@
                       <div
                         className={`text-xs p-2 rounded border ${
                           tokenInfo.percentage >= 90
-                            ? "bg-destructive/10 text-destructive border-destructive/20 dark:bg-destructive/5 dark:text-destructive dark:border-destructive/10"
-                            : "bg-yellow-50 text-yellow-700 border-yellow-200 dark:bg-yellow-500/10 dark:text-yellow-300 dark:border-yellow-500/20"
+                            ? 'bg-destructive/10 text-destructive border-destructive/20 dark:bg-destructive/5 dark:text-destructive dark:border-destructive/10'
+                            : 'bg-yellow-50 text-yellow-700 border-yellow-200 dark:bg-yellow-500/10 dark:text-yellow-300 dark:border-yellow-500/20'
                         }`}
                       >
                         {tokenInfo.percentage >= 90
@@ -908,11 +771,7 @@
             <CardHeader>
               <div className="flex items-center space-x-2.5">
                 <FaChartLine className="text-foreground" size={20} />
-<<<<<<< HEAD
-                <CardTitle className="text-base font-semibold">
-=======
                 <CardTitle className="font-semibold text-sm">
->>>>>>> 967bd8d3
                   TRACES & LOGS USAGE
                 </CardTitle>
               </div>
@@ -941,10 +800,7 @@
                     </div>
                   );
                 }
-<<<<<<< HEAD
-=======
-
->>>>>>> 967bd8d3
+
                 if (
                   tracesLogsInfo.limit === 0 &&
                   tracesLogsInfo.remaining === 0
@@ -978,19 +834,15 @@
                           <div
                             className={`h-2 rounded-full transition-all duration-300 ${
                               tracesLogsInfo.percentage >= 90
-                                ? "bg-destructive"
+                                ? 'bg-destructive'
                                 : tracesLogsInfo.percentage >= 75
-                                  ? "bg-yellow-500 dark:bg-yellow-600"
-                                  : "bg-green-500 dark:bg-green-600"
+                                  ? 'bg-yellow-500 dark:bg-yellow-600'
+                                  : 'bg-green-500 dark:bg-green-600'
                             }`}
                             style={{
                               width: `${Math.min(100, tracesLogsInfo.percentage)}%`,
                             }}
-<<<<<<< HEAD
-                          />
-=======
                           ></div>
->>>>>>> 967bd8d3
                         </div>
                       </div>
                     )}
@@ -1018,8 +870,8 @@
                       <div
                         className={`text-xs p-2 rounded border ${
                           tracesLogsInfo.percentage >= 90
-                            ? "bg-destructive/10 text-destructive border-destructive/20 dark:bg-destructive/5 dark:text-destructive dark:border-destructive/10"
-                            : "bg-yellow-50 text-yellow-700 border-yellow-200 dark:bg-yellow-500/10 dark:text-yellow-300 dark:border-yellow-500/20"
+                            ? 'bg-destructive/10 text-destructive border-destructive/20 dark:bg-destructive/5 dark:text-destructive dark:border-destructive/10'
+                            : 'bg-yellow-50 text-yellow-700 border-yellow-200 dark:bg-yellow-500/10 dark:text-yellow-300 dark:border-yellow-500/20'
                         }`}
                       >
                         {tracesLogsInfo.percentage >= 90
@@ -1039,17 +891,10 @@
               <div className="flex items-center space-x-2.5">
                 <FaCreditCard className="text-foreground" size={24} />
                 <div className="flex-1 min-w-0">
-<<<<<<< HEAD
-                  <CardTitle className="text-base font-semibold">
-                    Account Actions
-                  </CardTitle>
-                  <CardDescription className="text-sm">
-=======
                   <CardTitle className="text-sm font-semibold">
                     Account Actions
                   </CardTitle>
                   <CardDescription className="text-xs">
->>>>>>> 967bd8d3
                     Manage your subscription and billing
                   </CardDescription>
                 </div>
@@ -1057,11 +902,11 @@
             </CardHeader>
             <CardContent className="space-y-3">
               <Button
-                onClick={() => router.push("/pricing")}
+                onClick={() => router.push('/pricing')}
                 className="w-full"
                 variant={isOnTrial() ? 'default' : 'outline'}
               >
-                {isOnTrial() ? "Upgrade Plan" : "Change Plan"}
+                {isOnTrial() ? 'Upgrade Plan' : 'Change Plan'}
               </Button>
               {user?.email && (
                 <Button
@@ -1071,7 +916,7 @@
                   variant="secondary"
                 >
                   <FaCreditCard size={16} />
-                  {isProcessing ? "Opening..." : "Manage Billing"}
+                  {isProcessing ? 'Opening...' : 'Manage Billing'}
                 </Button>
               )}
               <p className="text-xs text-muted-foreground text-center">
@@ -1116,11 +961,11 @@
                         <div className="text-sm text-muted-foreground">
                           {invoice.created
                             ? new Date(
-                                invoice.created * 1000,
+                                invoice.created * 1000
                               ).toLocaleDateString()
                             : invoice.date
                               ? new Date(invoice.date).toLocaleDateString()
-                              : "N/A"}
+                              : 'N/A'}
                         </div>
                       </div>
                     ))}

import os
from typing import Dict

import traceroot
import uvicorn
from dotenv import find_dotenv, load_dotenv
from fastapi import FastAPI, HTTPException
from pydantic import BaseModel
<<<<<<< HEAD

import traceroot

dotenv_path = find_dotenv()
if dotenv_path:
    load_dotenv(dotenv_path)
else:
    print(
        "No .env file found (find_dotenv returned None).\n"
        "Using process environment variables."
    )
from rest.main import MultiAgentSystem  # noqa: E402
from traceroot.integrations.fastapi import connect_fastapi  # noqa: E402
from traceroot.logger import get_logger  # noqa: E402
=======
from traceroot.integrations.fastapi import connect_fastapi
from traceroot.logger import get_logger
>>>>>>> 67c908ce

from rest.main import MultiAgentSystem

logger = get_logger()

app = FastAPI(title="TraceRoot Multi-Agent Code Server")
connect_fastapi(app)
system = MultiAgentSystem()


class CodeRequest(BaseModel):
    query: str


@app.post("/code")
@traceroot.trace()
async def code_endpoint(request: CodeRequest) -> Dict[str, str]:
    logger.info(f"Code endpoint called with query: {request.query}")
    try:
        result = system.process_query(request.query)
        logger.info("Query processing completed successfully")
        return {"status": "success", "response": result}
    except Exception as e:
        logger.error(f"Error processing query: {str(e)}")
        raise HTTPException(status_code=500, detail=f"Query processing failed: {str(e)}")


if __name__ == "__main__":
    # Check for required environment variables
    if not os.getenv("OPENAI_API_KEY"):
        logger.error("Please set your OPENAI_API_KEY environment variable")
        logger.error(
            "You can create a .env file with: "
            "OPENAI_API_KEY=your_api_key_here"
        )
        exit(1)

    uvicorn.run(app, host="0.0.0.0", port=9999)<|MERGE_RESOLUTION|>--- conflicted
+++ resolved
@@ -6,9 +6,6 @@
 from dotenv import find_dotenv, load_dotenv
 from fastapi import FastAPI, HTTPException
 from pydantic import BaseModel
-<<<<<<< HEAD
-
-import traceroot
 
 dotenv_path = find_dotenv()
 if dotenv_path:
@@ -18,15 +15,10 @@
         "No .env file found (find_dotenv returned None).\n"
         "Using process environment variables."
     )
-from rest.main import MultiAgentSystem  # noqa: E402
 from traceroot.integrations.fastapi import connect_fastapi  # noqa: E402
 from traceroot.logger import get_logger  # noqa: E402
-=======
-from traceroot.integrations.fastapi import connect_fastapi
-from traceroot.logger import get_logger
->>>>>>> 67c908ce
 
-from rest.main import MultiAgentSystem
+from rest.main import MultiAgentSystem  # noqa: E402
 
 logger = get_logger()
 

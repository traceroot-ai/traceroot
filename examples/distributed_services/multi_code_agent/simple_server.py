# rest/simple_server.py  (or whatever your filename is)
import os
from typing import Dict

import traceroot
import uvicorn
from dotenv import find_dotenv, load_dotenv
from fastapi import FastAPI, HTTPException
from pydantic import BaseModel

import traceroot

# ----------------- load .env -----------------
dotenv_path = find_dotenv()
if dotenv_path:
    load_dotenv(dotenv_path)
else:
    print(
        "No .env file found (find_dotenv returned None).\n"
        "Using process environment variables."
    )

traceroot.init()
<<<<<<< HEAD
from traceroot.integrations.fastapi import connect_fastapi  # noqa: E402
from traceroot.logger import get_logger  # noqa: E402
from rest.main import MultiAgentSystem  # noqa: E402
=======
from rest.main import MultiAgentSystem  # noqa: E402
from traceroot.integrations.fastapi import connect_fastapi  # noqa: E402
from traceroot.logger import get_logger  # noqa: E402
>>>>>>> 49334667

logger = get_logger()

app = FastAPI(title="TraceRoot Multi-Agent Code Server")
connect_fastapi(app)
system = MultiAgentSystem()


class CodeRequest(BaseModel):
    query: str


@app.post("/code")
@traceroot.trace()
async def code_endpoint(request: CodeRequest) -> Dict[str, str]:
    logger.info(f"Code endpoint called with query: {request.query}")
    try:
        result = system.process_query(request.query)
        logger.info("Query processing completed successfully")
        return {"status": "success", "response": result}
    except Exception as e:
        logger.error(f"Error processing query: {str(e)}")
        raise HTTPException(status_code=500, detail=f"Query processing failed: {str(e)}")


if __name__ == "__main__":
    # OpenAI key check (if you require)
    if not os.getenv("OPENAI_API_KEY"):
        logger.error("Please set your OPENAI_API_KEY environment variable")
        logger.error("You can create a .env file with: OPENAI_API_KEY=your_api_key_here")
        exit(1)

    uvicorn.run(app, host="0.0.0.0", port=9999)<|MERGE_RESOLUTION|>--- conflicted
+++ resolved
@@ -7,8 +7,6 @@
 from dotenv import find_dotenv, load_dotenv
 from fastapi import FastAPI, HTTPException
 from pydantic import BaseModel
-
-import traceroot
 
 # ----------------- load .env -----------------
 dotenv_path = find_dotenv()
@@ -21,15 +19,10 @@
     )
 
 traceroot.init()
-<<<<<<< HEAD
 from traceroot.integrations.fastapi import connect_fastapi  # noqa: E402
 from traceroot.logger import get_logger  # noqa: E402
+
 from rest.main import MultiAgentSystem  # noqa: E402
-=======
-from rest.main import MultiAgentSystem  # noqa: E402
-from traceroot.integrations.fastapi import connect_fastapi  # noqa: E402
-from traceroot.logger import get_logger  # noqa: E402
->>>>>>> 49334667
 
 logger = get_logger()
 
